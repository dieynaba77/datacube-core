# coding=utf-8
"""
Common methods for index integration tests.
"""
from __future__ import absolute_import

import itertools
import logging
import os
import shutil
from datetime import datetime, timedelta
from contextlib import contextmanager
from pathlib import Path
from copy import copy, deepcopy
from uuid import UUID, uuid4

import pytest
import numpy as np
import rasterio
import yaml

import datacube.utils
from datacube.index.postgres import _dynamic

try:
    from yaml import CSafeLoader as SafeLoader
except ImportError:
    from yaml import SafeLoader

from datacube.drivers.manager import DriverManager
from datacube.api import API
from datacube.config import LocalConfig
from datacube.index._api import Index, _DEFAULT_METADATA_TYPES_PATH
from datacube.index.postgres import PostgresDb
from datacube.index.postgres.tables import _core

# On Windows, symlinks are not supported in Python 2 and require
# specific privileges otherwise, so we copy instead of linking
if os.name == 'nt' or not hasattr(os, 'symlink'):
    symlink = shutil.copy
else:
    symlink = os.symlink


_SINGLE_RUN_CONFIG_TEMPLATE = """
[locations]
testdata: {test_tile_folder}
eotiles: {eotiles_tile_folder}
"""

GEOTIFF = {
    'date': datetime(1990, 3, 2),
    'shape': {
        'x': 432,
        'y': 321
    },
    'pixel_size': {
        'x': 25.0,
        'y': -25.0
    },
    'crs': 'EPSG:28355',  # 'EPSG:28355'
    'ul': {
        'x': 638000.0,  # Coords must match crs
        'y': 6276000.0  # Coords must match crs
    }
}

INTEGRATION_DEFAULT_CONFIG_PATH = Path(__file__).parent.joinpath('agdcintegration.conf')

_EXAMPLE_LS5_NBAR_DATASET_FILE = Path(__file__).parent.joinpath('example-ls5-nbar.yaml')
_TIME_SLICES = 3
'''Number of time slices to create in the sample data.'''

_BANDS = 3
'''Number of bands to generate geotiffs for.'''

PROJECT_ROOT = Path(__file__).parents[1]
CONFIG_SAMPLES = PROJECT_ROOT / 'docs' / 'config_samples'
DATASET_TYPES = CONFIG_SAMPLES / 'dataset_types'
LS5_SAMPLES = CONFIG_SAMPLES / 'storage_types' / 'ga_landsat_5'
LS5_NBAR_INGEST_CONFIG = CONFIG_SAMPLES / 'ingester' / 'ls5_nbar_albers.yaml'
LS5_NBAR_STORAGE_TYPE = LS5_SAMPLES / 'ls5_geographic.yaml'
LS5_NBAR_NAME = 'ls5_nbar'
LS5_NBAR_ALBERS_STORAGE_TYPE = LS5_SAMPLES / 'ls5_albers.yaml'
LS5_NBAR_ALBERS_NAME = 'ls5_nbar_albers'

# Resolution and chunking shrink factors
TEST_STORAGE_SHRINK_FACTORS = (100, 100)
TEST_STORAGE_NUM_MEASUREMENTS = 2
GEOGRAPHIC_VARS = ('latitude', 'longitude')
PROJECTED_VARS = ('x', 'y')

EXAMPLE_LS5_DATASET_ID = UUID('bbf3e21c-82b0-11e5-9ba1-a0000100fe80')


class MockIndex(object):
    def __init__(self, db):
        self._db = db

    @property
    def url(self):
        return self._db.url


@pytest.fixture
def integration_config_paths(tmpdir):
    test_tile_folder = str(tmpdir.mkdir('testdata'))
    test_tile_folder = Path(test_tile_folder).as_uri()
    eotiles_tile_folder = str(tmpdir.mkdir('eotiles'))
    eotiles_tile_folder = Path(eotiles_tile_folder).as_uri()
    run_config_file = tmpdir.mkdir('config').join('test-run.conf')
    run_config_file.write(
        _SINGLE_RUN_CONFIG_TEMPLATE.format(test_tile_folder=test_tile_folder, eotiles_tile_folder=eotiles_tile_folder)
    )
    return (
        str(INTEGRATION_DEFAULT_CONFIG_PATH),
        str(run_config_file),
        os.path.expanduser('~/.datacube_integration.conf')
    )


@pytest.fixture
def global_integration_cli_args(integration_config_paths):
    """
    The first arguments to pass to a cli command for integration test configuration.
    """
    # List of a config files in order.
    return list(itertools.chain(*(('--config_file', f) for f in integration_config_paths)))


@pytest.fixture
def local_config(integration_config_paths):
    return LocalConfig.find(integration_config_paths)


@pytest.fixture(params=["US/Pacific", "UTC", ])
def driver_manager(local_config, request):
    timezone = request.param
    driver_manager = DriverManager(index=None, local_config=local_config,
                                   application_name='test-run', validate_connection=False)
    db = driver_manager.index._db

    # Drop and recreate tables so our tests have a clean db.
    with db.connect() as connection:
        _core.drop_db(connection._connection)
    remove_dynamic_indexes()

    # Disable informational messages since we're doing this on every test run.
    with _increase_logging(_core._LOG) as _:
        _core.ensure_db(db._engine)

    c = db._engine.connect()
    c.execute('alter database %s set timezone = %r' % (local_config.db_database, str(timezone)))
    c.close()

    # We don't need informational create/drop messages for every config change.
    _dynamic._LOG.setLevel(logging.WARN)

    yield driver_manager
    driver_manager.close()


@pytest.fixture
def db(driver_manager):
    yield driver_manager.index._db


@contextmanager
def _increase_logging(log, level=logging.WARN):
    previous_level = log.getEffectiveLevel()
    log.setLevel(level)
    yield
    log.setLevel(previous_level)


def remove_dynamic_indexes():
    """
    Clear any dynamically created indexes from the schema.
    """
    # Our normal indexes start with "ix_", dynamic indexes with "dix_"
    for table in _core.METADATA.tables.values():
        table.indexes.intersection_update([i for i in table.indexes if not i.name.startswith('dix_')])


@pytest.fixture(params=['NetCDF CF', 's3-test'])
def driver(driver_manager, request):
    driver_manager.set_current_driver(request.param)
    return driver_manager.driver


@pytest.fixture
def index(driver):
    return driver.index


@pytest.fixture
def dict_api(index):
    """
    :type index: datacube.index._api.Index
    """
    return API(index=index)


@pytest.fixture
def ls5_telem_doc(ga_metadata_type):
    return {
        "name": "ls5_telem_test",
        "description": 'LS5 Test',
        "metadata": {
            "platform": {
                "code": "LANDSAT_5"
            },
            "product_type": "satellite_telemetry_data",
            "ga_level": "P00",
            "format": {
                "name": "RCC"
            }
        },
        "metadata_type": ga_metadata_type.name
    }


@pytest.fixture
def ls5_telem_type(index, ls5_telem_doc):
    return index.products.add_document(ls5_telem_doc)


@pytest.fixture(scope='session')
def geotiffs(tmpdir_factory):
    """Create test geotiffs and corresponding yamls.

    We create one yaml per time slice, itself comprising one geotiff
    per band, each with specific custom data that can be later
    tested. These are meant to be used by all tests in the current
    session, by way of symlinking the yamls and tiffs returned by this
    fixture, in order to save disk space (and potentially generation
    time).

    The yamls are customised versions of
    :ref:`_EXAMPLE_LS5_NBAR_DATASET_FILE` shifted by 24h and with
    spatial coords reflecting the size of the test geotiff, defined in
    :ref:`GEOTIFF`.

    :param tmpdir_fatory: pytest tmp dir factory.
    :return: List of dictionaries `{'day':..., 'uuid':..., 'path':...,
      'tiffs':...}` with `day`: compact day string, e.g. `19900302`,
      `uuid` a unique UUID for this dataset (i.e. specific day),
      `path`: path to the yaml ingestion file, `tiffs`: list of paths
      to the actual geotiffs in that dataset, one per band.

    """
    tiffs_dir = tmpdir_factory.mktemp('tiffs')

    config = load_yaml_file(_EXAMPLE_LS5_NBAR_DATASET_FILE)[0]
    # Customise the spatial coordinates
    ul = GEOTIFF['ul']
    lr = {dim: ul[dim] + GEOTIFF['shape'][dim] * GEOTIFF['pixel_size'][dim] for dim in ('x', 'y')}
    config['grid_spatial']['projection']['geo_ref_points'] = {
        'ul': ul,
        'ur': {
            'x': lr['x'],
            'y': ul['y']
        },
        'll': {
            'x': ul['x'],
            'y': lr['y']
        },
        'lr': lr
    }
    # Generate the custom geotiff yamls
    return [_make_tiffs_and_yamls(tiffs_dir, config, day_offset)
            for day_offset in range(_TIME_SLICES)]


def _make_tiffs_and_yamls(tiffs_dir, config, day_offset):
    """Make a custom yaml and tiff for a day offset.

    :param path-like tiffs_dir: The base path to receive the tiffs.
    :param dict config: The yaml config to be cloned and altered.
    :param int day_offset: how many days to offset the original yaml
      by.
    """
    config = deepcopy(config)
    # Shift dates by the specific offset
    delta = timedelta(days=day_offset)
    day_orig = config['acquisition']['aos'].strftime('%Y%m%d')
    config['acquisition']['aos'] += delta
    config['acquisition']['los'] += delta
    config['extent']['from_dt'] += delta
    config['extent']['center_dt'] += delta
    config['extent']['to_dt'] += delta
    day = config['acquisition']['aos'].strftime('%Y%m%d')

    # Set the main UUID and assign random UUIDs where needed
    uuid = uuid4()
    config['id'] = str(uuid)
    level1 = config['lineage']['source_datasets']['level1']
    level1['id'] = str(uuid4())
    level1['lineage']['source_datasets']['satellite_telemetry_data']['id'] = str(uuid4())

    # Alter band data
    bands = config['image']['bands']
    for band in bands.keys():
        # Copy dict to avoid aliases in yaml output (for better legibility)
        bands[band]['shape'] = copy(GEOTIFF['shape'])
        bands[band]['cell_size'] = {
            dim: abs(GEOTIFF['pixel_size'][dim]) for dim in ('x', 'y')}
        bands[band]['path'] = bands[band]['path'].replace('product/', '').replace(day_orig, day)

    dest_path = str(tiffs_dir.join('agdc-metadata_%s.yaml' % day))
    with open(dest_path, 'w') as dest_yaml:
        yaml.dump(config, dest_yaml)
    return {
        'day': day,
        'uuid': uuid,
        'path': dest_path,
        'tiffs': _make_geotiffs(tiffs_dir, day_offset)  # make 1 geotiff per band
    }


def _make_geotiffs(tiffs_dir, day_offset):
    """Generate custom geotiff files, one per band."""
    tiffs = {}
    metadata = {'count': 1,
                'crs': GEOTIFF['crs'],
                'driver': 'GTiff',
                'dtype': 'int16',
                'width': GEOTIFF['shape']['x'],
                'height': GEOTIFF['shape']['y'],
                'nodata': -999.0,
                'transform': [GEOTIFF['pixel_size']['x'],
                              0.0,
                              GEOTIFF['ul']['x'],
                              0.0,
                              GEOTIFF['pixel_size']['y'],
                              GEOTIFF['ul']['y']]}

    for band in range(_BANDS):
        path = str(tiffs_dir.join('band%02d_time%02d.tif' % ((band + 1), day_offset)))
        with rasterio.open(path, 'w', **metadata) as dst:
            # Write data in "corners" (rounded down by 100, for a size of 100x100)
            data = np.zeros((GEOTIFF['shape']['y'], GEOTIFF['shape']['x']), dtype=np.int16)
            data[:] = np.arange(GEOTIFF['shape']['y']*GEOTIFF['shape']['x']) \
                        .reshape((GEOTIFF['shape']['y'], GEOTIFF['shape']['x'])) + 10*band + day_offset
            '''
            lr = (100 * int(GEOTIFF['shape']['y'] / 100.0),
                  100 * int(GEOTIFF['shape']['x'] / 100.0))
            data[0:100, 0:100] = 100 + day_offset
            data[lr[0] - 100:lr[0], 0:100] = 200 + day_offset
            data[0:100, lr[1] - 100:lr[1]] = 300 + day_offset
            data[lr[0] - 100:lr[0], lr[1] - 100:lr[1]] = 400 + day_offset
            '''
            dst.write(data, 1)
        tiffs[band] = path
    return tiffs


@pytest.fixture
def example_ls5_dataset_path(example_ls5_dataset_paths):
    """Create a single sample raw observation (dataset + geotiff)."""
    return list(example_ls5_dataset_paths.values())[0]


@pytest.fixture
def example_ls5_dataset_paths(tmpdir, geotiffs):
    """Create sample raw observations (dataset + geotiff).

    This fixture should be used by eah test requiring a set of
    observations over multiple time slices. The actual geotiffs and
    corresponding yamls are symlinks to a set created for the whole
    test session, in order to save disk and time.

    :param tmpdir: The temp directory in which to create the datasets.
    :param list geotiffs: List of session geotiffs and yamls, to be
      linked from this unique observation set sample.
    :return: dict: Dict of directories containing each observation,
      indexed by dataset UUID.
    """
    dataset_dirs = {}
    dataset_dir = tmpdir.mkdir('ls5_dataset')
    for geotiff in geotiffs:
        obs_name = 'LS5_TM_NBAR_P54_GANBAR01-002_090_084_%s' % geotiff['day']
        obs_dir = dataset_dir.mkdir(obs_name)
        symlink(str(geotiff['path']), str(obs_dir.join('agdc-metadata.yaml')))

        scene_dir = obs_dir.mkdir('scene01')
        scene_dir.join('report.txt').write('Example')
        geotiff_name = '%s_B{}0.tif' % obs_name
        for band in range(_BANDS):
            path = scene_dir.join(geotiff_name.format(band + 1))
            symlink(str(geotiff['tiffs'][band]), str(path))
        dataset_dirs[geotiff['uuid']] = Path(str(obs_dir))
    return dataset_dirs


@pytest.fixture
def ls5_nbar_ingest_config(tmpdir, driver):
    dataset_dir = tmpdir.mkdir('ls5_nbar_ingest_test')
    config = load_yaml_file(LS5_NBAR_INGEST_CONFIG)[0]
    config = alter_dataset_type_for_testing(config)
    config['storage']['crs'] = 'EPSG:28355'
    config['storage']['chunking']['time'] = 1
    # config['storage']['tile_size']['time'] = 2
    config['location'] = str(dataset_dir)
    if driver.name in ('s3', 's3-test'):
        config['container'] = str(dataset_dir)

    config_path = dataset_dir.join('ls5_nbar_ingest_config.yaml')
    with open(str(config_path), 'w') as stream:
        yaml.dump(config, stream)
    return config_path, config


<<<<<<< HEAD
=======
def create_empty_geotiff(path):
    metadata = {'count': 1,
                'crs': 'EPSG:28355',
                'driver': 'GTiff',
                'dtype': 'int16',
                'height': 8521,
                'nodata': -999.0,
                'transform': [25.0, 0.0, 638000.0, 0.0, -25.0, 6276000.0],
                'compress': 'lzw',
                'width': 9721}
    with rasterio.open(path, 'w', **metadata) as dst:
        pass


>>>>>>> 9e3daa7a
@pytest.fixture
def default_metadata_type_docs():
    return [doc for (path, doc) in datacube.utils.read_documents(_DEFAULT_METADATA_TYPES_PATH)]


@pytest.fixture
def default_metadata_type_doc(default_metadata_type_docs):
    return [doc for doc in default_metadata_type_docs if doc['name'] == 'eo'][0]


@pytest.fixture
def telemetry_metadata_type_doc(default_metadata_type_docs):
    return [doc for doc in default_metadata_type_docs if doc['name'] == 'telemetry'][0]


@pytest.fixture
def ga_metadata_type_doc():
    _FULL_EO_METADATA = Path(__file__).parent.joinpath('extensive-eo-metadata.yaml')
    [(path, eo_md_type)] = datacube.utils.read_documents(_FULL_EO_METADATA)
    return eo_md_type


@pytest.fixture
def default_metadata_types(index, default_metadata_type_docs):
    # type: (Index, list) -> list
    for d in default_metadata_type_docs:
        index.metadata_types.add(index.metadata_types.from_doc(d))
    return index.metadata_types.get_all()


@pytest.fixture
def ga_metadata_type(index, ga_metadata_type_doc):
    return index.metadata_types.add(index.metadata_types.from_doc(ga_metadata_type_doc))


@pytest.fixture
def default_metadata_type(index, default_metadata_types):
    return index.metadata_types.get_by_name('eo')


@pytest.fixture
def telemetry_metadata_type(index, default_metadata_types):
    return index.metadata_types.get_by_name('telemetry')


@pytest.fixture
def indexed_ls5_scene_dataset_types(index, ga_metadata_type):
    """
    :type index: datacube.index._api.Index
    :rtype: datacube.model.StorageType
    """

    dataset_types = load_test_dataset_types(
        DATASET_TYPES / 'ls5_scenes.yaml',
        # Use our larger metadata type with a more diverse set of field types.
        metadata_type=ga_metadata_type
    )

    types = []
    for dataset_type in dataset_types:
        types.append(index.products.add_document(dataset_type))

    return types


@pytest.fixture
def example_ls5_nbar_metadata_doc():
    return load_yaml_file(_EXAMPLE_LS5_NBAR_DATASET_FILE)[0]


def load_test_dataset_types(filename, metadata_type=None):
    types = load_yaml_file(filename)
    return [alter_dataset_type_for_testing(type_, metadata_type=metadata_type) for type_ in types]


def load_yaml_file(filename):
    with open(str(filename)) as f:
        return list(yaml.load_all(f, Loader=SafeLoader))


def alter_dataset_type_for_testing(type_, metadata_type=None):
    if 'measurements' in type_:
        type_ = limit_num_measurements(type_)
    if 'storage' in type_:
        storage = type_['storage']
        type_ = shrink_storage_type(type_,
                                    GEOGRAPHIC_VARS if is_geogaphic(type_) else PROJECTED_VARS,
                                    TEST_STORAGE_SHRINK_FACTORS)
    if metadata_type:
        type_['metadata_type'] = metadata_type.name
    return type_


def limit_num_measurements(storage_type):
    measurements = storage_type['measurements']
    if len(measurements) > TEST_STORAGE_NUM_MEASUREMENTS:
        storage_type['measurements'] = measurements[:TEST_STORAGE_NUM_MEASUREMENTS]
    return storage_type


def use_test_storage(storage_type):
    storage_type['location_name'] = 'testdata'
    return storage_type


def is_geogaphic(storage_type):
    return 'latitude' in storage_type['storage']['resolution']


def shrink_storage_type(storage_type, variables, shrink_factors):
    storage = storage_type['storage']
    for var in variables:
        storage['resolution'][var] = storage['resolution'][var] * shrink_factors[0]
        storage['chunking'][var] = storage['chunking'][var] / shrink_factors[1]
    return storage_type<|MERGE_RESOLUTION|>--- conflicted
+++ resolved
@@ -411,8 +411,6 @@
     return config_path, config
 
 
-<<<<<<< HEAD
-=======
 def create_empty_geotiff(path):
     metadata = {'count': 1,
                 'crs': 'EPSG:28355',
@@ -427,7 +425,6 @@
         pass
 
 
->>>>>>> 9e3daa7a
 @pytest.fixture
 def default_metadata_type_docs():
     return [doc for (path, doc) in datacube.utils.read_documents(_DEFAULT_METADATA_TYPES_PATH)]
